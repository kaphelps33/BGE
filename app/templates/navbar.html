<nav class="navbar navbar-expand-lg navbar-light bg-light">
  <div class="container-fluid">
    <a class="navbar-brand" href="{{ url_for('index') }}">BGE</a>
    <button class="navbar-toggler" type="button" data-bs-toggle="collapse" data-bs-target="#navbarSupportedContent"
      aria-controls="navbarSupportedContent" aria-expanded="false" aria-label="Toggle navigation">
      <span class="navbar-toggler-icon"></span>
    </button>
    <div class="collapse navbar-collapse" id="navbarSupportedContent">
      {% if current_user.is_authenticated %}
      <!-- If the user is authenticated they need no links as the sidebar now takes over-->
      {% else %}
      <!-- If user is not authenticated show them the login button -->
      <ul class=" navbar-nav me-auto mb-2 mb-lg-0">
        <li class="nav-item">
          <a class="nav-link" aria-current="page" href="{{ url_for('index') }}">Home</a>
        </li>
      </ul>
<<<<<<< HEAD
      <!-- Conditional rendering based on login status -->
      {% if current_user.is_authenticated %}
      <a href="{{ url_for('dashboard') }}" class="btn btn-outline-secondary me-2">Dashboard</a>
      <a href="{{ url_for('logout') }}" class="btn btn-outline-danger">Logout</a>
      {% else %}
      <a href="{{ url_for('login') }}" class="btn btn-outline-primary">Login</a>
=======
      <a href=" {{ url_for('login') }}" class="btn btn-outline-primary ms-auto"">Login</a>
>>>>>>> 39900bbf
      {% endif %}
    </div>
  </div>
</nav><|MERGE_RESOLUTION|>--- conflicted
+++ resolved
@@ -15,16 +15,12 @@
           <a class="nav-link" aria-current="page" href="{{ url_for('index') }}">Home</a>
         </li>
       </ul>
-<<<<<<< HEAD
       <!-- Conditional rendering based on login status -->
       {% if current_user.is_authenticated %}
       <a href="{{ url_for('dashboard') }}" class="btn btn-outline-secondary me-2">Dashboard</a>
       <a href="{{ url_for('logout') }}" class="btn btn-outline-danger">Logout</a>
       {% else %}
       <a href="{{ url_for('login') }}" class="btn btn-outline-primary">Login</a>
-=======
-      <a href=" {{ url_for('login') }}" class="btn btn-outline-primary ms-auto"">Login</a>
->>>>>>> 39900bbf
       {% endif %}
     </div>
   </div>
